--- conflicted
+++ resolved
@@ -1,19 +1,7 @@
 using Random
 using Distributions
-<<<<<<< HEAD
 using QuasiMonteCarlo
-=======
-
-struct VEGASResult{T1,T2,T3,T4,T5,T6}
-	grid::T1
-	cumulative_grid::T2
-    integral_estimate::T3
-	standard_deviation::T4
-	frac::T5
-	sigma_squares::T6
-end
-
->>>>>>> 8e737924
+
 """
     vegas(f, st, en, kwargs...)
 
@@ -164,57 +152,9 @@
         # M += Minc
 
     end
-<<<<<<< HEAD
     chi_squared = sum(((integrals .- Itot).^2) ./ sigma_squares)
-
-
+    
     Itot, sd, chi_squared/(iter-1)
-=======
-    χ² = sum(((integrals .- Itot).^2) ./ sigma_squares)
-
-	VEGASResult(grid, cgrid, Itot, sd, χ²/(iter-1), sigma_squares)
-end
-
-function evaluate_at_samples(f, pts, bpts, M, N, grid, batch)
-
-    S = 0.
-    S² = 0.
-    fevals = zeros(M)
-    dim = size(pts, 2)
-
-    # Get all fevals in one shot
-    if batch
-        fevals = f(pts)
-        @assert length(fevals) == M 
-    end
-
-    for i = 1:M
-
-        if !batch
-
-            # Extract point
-            p = vec(pts[i,:])
-
-            # Eval function
-            fp = f(p)
-            fevals[i] = fp
-        else
-            fp = fevals[i]
-        end
-
-        # Get probability of that particular point
-        prob = 1.
-        for d = 1:dim
-            prob *= (1/(N*grid[bpts[i,d],d]))
-        end
-
-        S += (fp / prob)
-        S² += (fp / prob)^2
-
-    end
-
-    S/M, S²/M, fevals
->>>>>>> 8e737924
 end
 
 
@@ -252,7 +192,6 @@
 	dreg
 end
 
-<<<<<<< HEAD
 function update_grid(x, delx, d)
 
 	nbins, ndims = size(d)
@@ -282,44 +221,3 @@
 	end
 	newx, newdelx
 end
-=======
-function extract_from_bins!(m, optm, grid, res)
-
-    N = size(m, 1)
-    dist = 0.
-    collected = 0
-    for k = 1:N
-
-        # First, calculate how many required
-        required = optm - collected
-
-        (m[k] == 0) && continue
-
-        # If bin has what's required, take everything
-        if required <= m[k]
-            #res = grid[k] / morig[k]
-            dist += (res[k] * required)
-            m[k] -= required
-            collected += required
-        end
-
-        # Update requirements
-        required = optm - collected
-
-        # If more is required, take the entire bin
-        if required >= m[k]
-            #res = grid[k] / morig[k]
-            dist += (res[k] * m[k])
-            collected += m[k]
-            m[k] = 0
-        end
-
-        # If collected everything, exit
-        if collected >= optm
-            break
-        end
-    end
-
-    dist 
-end
->>>>>>> 8e737924
